v0.2.0:
- Added Sdq parameter -> tested against LeicaMap
- Removed width_um and height_um as initialization parameters for Surface, since they are redundant
- Added lru_cache to some functions to save computation time
- Added cache clearing mechanism as well as recalculation of width_um and height_um upon inplace modification of data
<<<<<<< HEAD
- Added Smr(c), Smc(mr) and Sxp to the functional parameters
=======
- Replaced default method for calculation of surface area with the one proposed by ISO 25178-2. The method used by
  Gwyddion is now available by keyword argument. Sdr values now match the values computed by MountainsMap and its
  derivative software packages.
- Added correct tests for ISO Sdr values
>>>>>>> 8abbcb8d
v0.1.0:
- Added option to Batch to supply additional parameters associated with each file that can be merged into the
  computed parameters
- Fixed bug where Surface.rotate() would leave a border of nan values
- Fixed bug in profile averaging
- Fixed calculation of Surface._get_fourier_peak_dx_dy(), now returns correct angles with correct sign
- Fixed Surface.orientation(), now considers edgecases where either dy or dx are 0
- Added calculation of areal material ratio curve
- Fixed Abbott-Firestone curve display
- Added calculation fundament for functional parameters
- Added some functional parameters: Sk, Spk, Svk, Smr1, Smr2
- Added utils module with some helper functions
- Fixed bug in depth calculation due to renaming of sinusoid function
- Added aspect ratio parameter to Surface
- Added tests for roughness parameters
- Added script to generate tests for roughness parameters for a set of example surfaces<|MERGE_RESOLUTION|>--- conflicted
+++ resolved
@@ -3,14 +3,11 @@
 - Removed width_um and height_um as initialization parameters for Surface, since they are redundant
 - Added lru_cache to some functions to save computation time
 - Added cache clearing mechanism as well as recalculation of width_um and height_um upon inplace modification of data
-<<<<<<< HEAD
-- Added Smr(c), Smc(mr) and Sxp to the functional parameters
-=======
 - Replaced default method for calculation of surface area with the one proposed by ISO 25178-2. The method used by
   Gwyddion is now available by keyword argument. Sdr values now match the values computed by MountainsMap and its
   derivative software packages.
 - Added correct tests for ISO Sdr values
->>>>>>> 8abbcb8d
+- Added Smr(c), Smc(mr) and Sxp to the functional parameters
 v0.1.0:
 - Added option to Batch to supply additional parameters associated with each file that can be merged into the
   computed parameters
