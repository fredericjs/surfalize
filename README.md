<h1 align="center">
<img src="logo.svg" width="600">
</h1><br>

[![PyPI version](https://badge.fury.io/py/surfalize.svg)](https://badge.fury.io/py/surfalize)
[![DOI](https://zenodo.org/badge/DOI/10.5281/zenodo.10451663.svg)](https://doi.org/10.5281/zenodo.10451663)
[![Documentation Status](https://readthedocs.org/projects/surfalize/badge/?version=latest)](https://surfalize.readthedocs.io/en/latest/?badge=latest)


surfalize is a python package for analyzing microscope topography measurement data in terms of surface
rouggness and other topographic parameters. It is intended primarily for microtextured surfaces and is supposed to 
replace software packages such as MountainsMap, MultiFileAnalyzer and Gwyddion for the most common tasks.

## How to install

To install the latest release of surfalize, run the following command: 
```commandline
pip install surfalize
```
If you want to build from source, clone this git repository and run the following command in the root folder
of the cloned repository.
```commandline
pip install .
```
However, you will need to have both `Cython` and a C-Compiler installed (MSVC on Windows, 
gcc on Linux, MinGW is not supported currently). If you install in editable mode using
```
pip install -e .
```
be aware that a change of the pyx files does not reinvoke the Cython build process. 

## Documentation

The documentation is hosted on [readthedocs](https://surfalize.readthedocs.io/en/latest/).

## Currently supported file formats

<<<<<<< HEAD
| Manufacturer | Format                 |
|--------------|------------------------|
| Keyence      | *.vk4*, *.vk6*, *.vk7* |
| Leica        | *.plu*                 |
| Sensofar     | *.plu*, *.plux*        |
| Digital Surf | *.sur*                 |
| KLA Zeta     | *.zmg*                 |
| Wyko         | *.opd*                 |
| Nanofocus    | *.nms*                 |
| Alicona      | *.al3d*                |
| General      | *.xyz*                 |
=======
| Manufacturer | Format                 | Reading | Writing |
|--------------|------------------------|---------|---------|
| Keyence      | *.vk4*, *.vk6*, *.vk7* | Yes     | No      | 
| Leica        | *.plu*                 | Yes     | No      | 
| Sensofar     | *.plu*, *.plux*        | Yes     | No      | 
| Digital Surf | *.sur*                 | Yes     | Yes     | 
| KLA Zeta     | *.zmg*                 | Yes     | No      | 
| Wyko         | *.opd*                 | Yes     | No      | 
| Nanofocus    | *.nms*                 | Yes     | No      | 
| Alicona      | *.al3d*                | Yes     | Yes     | 
| General      | *.xyz*                 | Yes     | No      | 
>>>>>>> ada04a17

## Supported roughness parameters

This package aims to implement all parameters defined in ISO 25178. Currently, the following parameters are supported:

| Category            | Parameter       | Full name                         | Validated against                  |
|---------------------|-----------------|-----------------------------------|------------------------------------|
| Height              | Sa              | Arithmetic mean height            | Gwyddion, MountainsMap             |
|                     | Sq              | Root mean square height           | Gwyddion, MountainsMap             |
|                     | Sp              | Maximum peak height               | Gwyddion, MountainsMap             |
|                     | Sv              | Maximum valley depth              | Gwyddion, MountainsMap             |
|                     | Sz              | Maximum height                    | Gwyddion, MountainsMap             |
|                     | Ssk             | Skewness                          | Gwyddion, MountainsMap             |
|                     | Sku             | Kurtosis                          | Gwyddion, MountainsMap             |  
| Hybrid              | Sdr<sup>1</sup> | Developed interfacial area ratio  | Gwyddion<sup>2</sup>, MountainsMap |
|                     | Sdq             | Root mean square gradient         | MountainsMap                       |
| Spatial             | Sal             | Autocorrelation length            | -                                  |
|                     | Str             | Texture aspect ratio              | -                                  |
| Functional          | Sk              | Core roughness depth              | MountainsMap                       |
|                     | Spk             | Reduced peak height               | MountainsMap                       |
|                     | Svk             | Reduced dale height               | MountainsMap                       |
|                     | Smr1            | Material ratio 1                  | MountainsMap                       |
|                     | Smr2            | Material ratio 2                  | MountainsMap                       |
|                     | Sxp             | Peak extreme height               | MountainsMap                       |
| Functional (volume) | Vmp             | Peak material volume              | MountainsMap                       |
|                     | Vmc             | Core material volume              | MountainsMap                       |
|                     | Vvv             | Dale void volume                  | MountainsMap                       |
|                     | Vvc             | Core void volume                  | MountainsMap                       |

<sup>1</sup> Per default, Sdr calculation uses the algorithm proposed by ISO 25178 and also used by MountainsMap
By keyword argument, the Gwyddion algorithm can be used instead.\
<sup>2</sup> Gwyddion does not support Sdr calculation directly, but calculates surface area and projected
area. 

## Supported parameters of 1d-periodic surfaces

Additionally, this package supports the calculation of non-standard parameters for periodic textured surfaces with one-
dimensional periodic structures. The following parameters can be calculated:

| Parameter    | Description                                                  |
|--------------|--------------------------------------------------------------|
| Period       | Dominant spatial period of the 1d-surface texture            | 
| Depth        | Peak-to-valley depth of the 1d-texture profiles              | 
| Aspect ratio | Ratio of peak-to-valley depth to spatial period              |
| Homogeneity  | Homogeneity factor (0 < H < 1) calculated from Gini analysis |
| Orientation  | Clockwise angle of the dominant texture to the vertical axis |

## Supported operations

| Operation       | Description                                                        |
|-----------------|--------------------------------------------------------------------|
| Leveling        | Subtraction of least squares fit to a plane                        | 
| Zeroing         | Sets the lowest datapoint of the surface to zero                   | 
| Centering       | Sets the average value of the surface elevation to zero            |
| Zooming         | Magnifies the surface by a specified factor                        |
| Cropping        | Crops the surface in a specified rectangle                         |
| Rotation        | Rotates the surface by a specified angle in degrees                |
| Alignment       | Aligns the surface with the dominant texture direction by rotation |
| Outlier removal | Removes outliers outside n standard deviation from the mean        |
| Thresholding    | Thresholding based on areal material ratio                         |
| Filtering       | Applies a Gaussian highpass, lowpass or bandpass filter            |

## Basic Usage

```Python
from surfalize import Surface

filepath = 'example.vk4'
surface = Surface.load(filepath)
surface.show()
```

### Extracting roughness and topographic parameters

```Python
# Individual calculation of parameters
sa = surface.Sa()
sq = surface.Sq()

# Calculation in batch
parameters = surace.roughness_parameters(['Sa', 'Sq', 'Sz'])
>>> parameters
{'Sa': 1.25, 'Sq': 1.47, 'Sz': 2.01} 

# Calculation in batch of all available parameters
all_available_parameters = surace.roughness_parameters()
```

### Performing surface operations
Surface operations return a new `Surface` object by default. If `inplace=True` is specified, the operation applies
to the `Surface` object it is called on and returns it to allow for method chaining. Inplace is generally faster since 
it does not copy the data and does not need to instantiate a new object.
```Python
# Levelling the surface using least-sqaures plane compensation

# Returns new Surface object 
surface = surface.level()

# Returns self (to allow for method chaining)
surface.level(inplace=True)

# Filters the surface using a Gaussian filter
surface_low = surface.filter(filter_type='highpass', cutoff=10)

# Filter form and noise
surface_filtered = surface.filter(filter_type='bandpass', cutoff=0.8, cutoff2=10)

# Separate waviness and roughness at a cutoff wavelength of 10 µm and return both
surface_roughness, surface_waviness = surface.filter('both', 10)

# If the surface contains any non-measured points, the points must be interpolated before any other operation can be applied
surface = surface.fill_nonmeasured(method='nearest')

# The surface can be rotated by a specified angle in degrees
# The resulting surface will automatically be cropped to not contain any areas without data
surface = surface.rotate(10)

# Aligning the surface texture to a specified axis by rotation, default is y
surface = surface.align(axis='y')

# Remove outliers
surface = surace.remove_outliers()

# Threshold the surface, default threshold value is 0.5% of the AbbottCurve
surface = surface.threshold(threshold=0.5)
# Non-symmetrical tresholds can be specified
surface = surface.threshold(threshold=(0.2, 0.5))
```

These methods can be chained:

```Python
surface = Surface.load(filepath).level().filter(filter_type='lowpass', cutoff=0.8)
surface.show()
```

### Plotting

The `Surface` object offers multiple types of plots.

Plotting the topography itself is done using `Surface.show()`. If the repr of a `Surface` object is
invoked by Jupyter Notebook, it will automaticall call `Surface.show()`.
```Python
# Some arguments can be specified 
surface.show(cmap='viridis', maskcolor='red')
```
The Abbott-Firestone curve and Fourier Transform can be plotted using:
```Python
surface.plot_abbott_curve()
# Here we apply a Hanning window to mitigate spectral leakage (recommended) as crop the plotted range of 
frequencies to fxmax and fymax.
surface.plot_fourier_transform(hanning=True, fxmax=2, fymax=1)
```

### Batch processing

surfalize provides a module for batch processing and surface roughness evaluation of large sets of measurement files.

```Python
from pathlib import Path
from surfalize import Batch

filepaths = Path('folder').glob('*.vk4')

# Create a Batch object that holds the filepaths to the surface files
batch = Batch(filepaths)
```

All operations of the surface can be applied to the Batch analogously to a Surface object.
However, they are not applied immediately but registered for later execution.
```Python
batch.level()
batch.filter('highpass', 20)
```

Each operation on the batch returns the Batch object, allowing for method chaining.
```Python
batch = Batch(filepaths).level().filter('highpass', 20).align().center()
```
The calculation of roughness parameters can be done indiviually and chained.
```Python
batch.Sa().Sq().Sq().Sdr()
```
Arguments to the roughness parameter calculations, such as _p_ and _q_ can be provided in the individual call.
```Python
batch.Vmc(p=10, q=80)
```
Parameters can also be calculated in bulk using `Batch.roughness_parameters()`:
```Python
# Computes Sa, Sq, Sz
batch.roughness_parameters(['Sa', 'Sq', 'Sz'])
# Computes all available parameters
batch.roughness_parameters()
```
If arguments need to be supplied, the parameter must be constructed as a `Parameter` object:
```Python
from surfalize.batch import Parameter
Vmc = Parameter('Vmc', kwargs=dict(p=10, q=80))
batch.roughness_parameters(['Sa', 'Sq', 'Sz', Vmc])
```

Finally, the batch processing is executed by calling `Batch.execute`, returning a `pd.DataFrame`. Optionally, 
`multiprocessing=True` can be specified to split the load among all available CPU cores. Moreover, the results 
can be saved to an Excel Spread sheet by specifiying a path for `saveto=r'path\to\excel_file.xlsx`.
```Python
df = batch.execute(multiprocessing=True)
```

Optionally, a Batch object can be initialized with a filepath pointing to an Excel File which contains additional
parameters, such as laser parameters. The file must contain a column `file`, which specifies the filename including file
extension in the form `name.ext`, e.g. `topography_50X.vk4`. All other columns will be merged into the resulting
Dataframe that is returned by `Batch.execute`. 

```Python
batch = Batch(filespaths, additional_data=r'C:\users\exampleuser\documents\laserparameters.xlsx')
batch.level().filter('highpass', 20).align().roughness_parameters()
df = batch.execute()
```

Full example: Let's supppose we have four topography files called `topo1.vk4`, `topo2.vk4`, `topo3.vk4`, `topo4.vk4` in 
the folder `C:\users\exampleuser\documents\topo_files`. Moreover, we have additional information on these files in an 
Excel files located in `C:\users\exampleuser\documents\topo_files\laserparameters.xlsx`. The Excel looks like this:


| file      | power | pulse_overlap | hatch_distance |
|-----------|-------|---------------|----------------|
| topo1.vk4 | 100   | 20            | 12.5           |
| topo2.vk4 | 50    | 20            | 12.5           |
| topo3.vk4 | 100   | 50            | 12.5           |
| topo4.vk4 | 50    | 50            | 12.5           |

```Python
from pathlib import Path
from surfalize import Batch

filepaths = Path(r'C:\users\exampleuser\documents\topo_files').glob('*.vk4')
batch = Batch(filespaths, additional_data=r'C:\users\exampleuser\documents\topo_files\laserparameters.xlsx')
batch.level().filter('highpass', 20).align().roughness_parameters(['Sa', 'Sq', 'Sz'])
batch.execute(multiprocessing=True, saveto=r'C:\users\exampleuser\documents\roughness_results.xlsx')
```

The result will be a DataFrame that looks like this:

| file      | power | pulse_overlap | hatch_distance | Sa   | Sq   | Sz   |
|-----------|-------|---------------|----------------|------|------|------|
| topo1.vk4 | 100   | 20            | 12.5           | 0.85 | 1.25 | 3.10 | 
| topo2.vk4 | 50    | 20            | 12.5           | 0.42 | 0.51 | 1.87 | 
| topo3.vk4 | 100   | 50            | 12.5           | 1.34 | 1.67 | 3.84 | 
| topo4.vk4 | 50    | 50            | 12.5           | 0.55 | 0.67 | 1.99 | <|MERGE_RESOLUTION|>--- conflicted
+++ resolved
@@ -35,19 +35,6 @@
 
 ## Currently supported file formats
 
-<<<<<<< HEAD
-| Manufacturer | Format                 |
-|--------------|------------------------|
-| Keyence      | *.vk4*, *.vk6*, *.vk7* |
-| Leica        | *.plu*                 |
-| Sensofar     | *.plu*, *.plux*        |
-| Digital Surf | *.sur*                 |
-| KLA Zeta     | *.zmg*                 |
-| Wyko         | *.opd*                 |
-| Nanofocus    | *.nms*                 |
-| Alicona      | *.al3d*                |
-| General      | *.xyz*                 |
-=======
 | Manufacturer | Format                 | Reading | Writing |
 |--------------|------------------------|---------|---------|
 | Keyence      | *.vk4*, *.vk6*, *.vk7* | Yes     | No      | 
@@ -58,8 +45,8 @@
 | Wyko         | *.opd*                 | Yes     | No      | 
 | Nanofocus    | *.nms*                 | Yes     | No      | 
 | Alicona      | *.al3d*                | Yes     | Yes     | 
-| General      | *.xyz*                 | Yes     | No      | 
->>>>>>> ada04a17
+| T.b.d        | *.sdf*                 | Yes     | No      | 
+| General      | *.xyz*                 | Yes     | No      |
 
 ## Supported roughness parameters
 
