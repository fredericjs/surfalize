- Added angular power spectrum calculation, plot and Std parameter
<<<<<<< HEAD
- Added X3P file format reader
- Added TMP file format reader and writer
=======
- Fixed bug with XYZ files that have comma decimals
- Added X3P file format reader
>>>>>>> 2f743dfc
## v0.15.1
- Fixed f-string bug occuring with older Python versions in CLI code.
- Fixed bug with single-threaded operation in batch execution
## v0.15.0
- Added 3d plotting capabilities based on pyvista
- Added pyvista as optional dependency for 3d plotting
- Fixed bug in AutocorrelationFunction plotting
- Added Zygo Metropro DAT format reader
- Reworked Batch to preserve the order of parameters and operations by default. Before, all operations were executed 
  before parameter calculations. Now operations and parameters can be called in an interlaced manner and their order 
  will be executed in that order. This allows for cases where the user wants to calculate some parameters before and 
  others after a specific operation. The legacy behavior of performing all operations first can be activated by 
  specifying `presever_chaining_order=False` in `Batch.execute`
- Added docs for Batch processing changes
- Unified return values of plotting functions. Now all functions return either matplotlib figure and axes or a PIL image
  depending on the type of plot
- Refactored `Batch` implementation. `Batch` class now obtains the methods from the `Surface` class that are decorated
  with the `batch_method` decorator. The decorater specifies the type (parameter, operation) as well as possible return
  value names (replacing the previous decorator) and fixed keyword arguments such as `inplace = True` that must have
  a specific value for the Batch version of the method. A note is added to decorated methods of the `Surface` class, 
  indicating that it is suitable for Batch usage. The `Batch` class dynamically adds these methods to itself upon 
  instantiation (might change to a metaclass in the future) and adjusts the docstring, removing references to the fixed
  parameters.
- Added invert method to Surface class
- Previously, file readers checked using file magic whether a known file format that raised an exception during reading
  is actually a different format. Now, this capability has been extended to unknown file formats. Moreover, as a last 
  resort if no reader could be detected based on file magic, surfalize will try all available readers for that file and
  only then raise an exception if no reader is able to read the file.
- Added support for custom operations to Batch
- Extended documentation
- Added example file download module as `Surfalize.examples`
- Added indexing to `Surface`, which directly forwards indexing operations to the underlying `Surface.data` numpy array
- Added basic methods to `Surface`: `min`, `max`, `mean`, `median`, `std`
- Added experimental commandline interface for opening, converting and generating PDF reports for files
## v0.14.3
- Fixed bug with SUR format encoding argument having no effect
- Added 'auto' encoding option to automatically infer the encoding using chardet
- Updated docstrings of Surface.load and Surface.save
- Added comment kwarg to SUR reading
## v0.14.2
- Fixed issues with Python < 3.10 and on linux
## v0.14.1
- Fixed roughness parameter calculation based on ACF (Sal, Str)
- Added interpolation to the calculation ACF roughness parameters, now matching values obtained by MountainsMap more
  closely
- Fixed broken link to logo for PyPi
## v0.14.0
- Refactored the file reading and writing system
- Readers and writers now register in a FileHandler class with their suffix and file magic
- Readers and writers now work directly with file-like objects
- If the designated reader for a file determined from the file path suffix raises an Exception, if no suffix is provided
  or if no reader exists for that suffix, surfalize now tries to infer the correct reader from the file magic. This 
  helps in cases where the file format is unknown or the file is labeled with the wrong file extension.
- Added tests for reading from and writing to file-like objects
- File loader now issues warning if step_x and step_y are not equal
- Added support for file-like objects to batch processing
- Updated docs for working with file-like objects
## v0.13.2
- Ensured compatibility of trapezoid function with numpy versions (trapz for np < 2.X, trapezoid for > 2.X) 
- Added hook to batch execution that is called after each processed file. This hook can be used for instance to display
  a custom progress bar.
## v0.13.1
- Updated minimum Python version requirement to 3.9
- Fixed bug with OPD file reader that occurs when no date is present in the metadata
## v0.13.0
- Added support for extracting cag files by importing extract_cag from surfalize.file.cag (currently undocumented)
- Added support for adding custom parameters to batch calculation through Batch.custom_parameter 
## v0.12.1
- Fixed bug where Surface.level would return only nan if surface has missing points
## v0.12.0
- Fixed string match in filename extraction to also include non alphabetic characters
- Batch.execute now returns BatchResult class instead of DataFrame, which wraps the DataFrame and exposes the same
  methods, but allows for other methods such as filename extraction on the result and potentially other methods in the
  future
- Fixed bug in orientation_fft
- Added vmin, vmax and show_cbar keyword to Surface.plot_2d
- Added SFLZ file format
- Refactored file layout reading and writing
- Replaced DataFrame with BatchResult as the return value for Batch.execute. BatchResult wraps the DataFrame but also 
  exposes additional methods, such as filename parameter extraction.
- Batch.execute now raises error if parameter is computed twice and overwritten
- Parameters in Batch can now be given a custom name using the custom_name kwarg to change the name of the column in
  the DataFrame. This allows for the computation of multiple versions of the same parameter
- Removed numpy dependency restriction to versions below 2.0
## v0.11.1
- Removed hierarch keyword from fits readers
- Fixed bug with reshaping of fits arrays
## v0.11.0
- Added polynomial detrending
- Added FITS file format
## v0.10.2
- Fixed bug with file saving
- Fixed bug with saving to SUR file format
- Fixed bug with inplace removal of outliers, where the surface's non_measurepoints attribute was not updated, causing 
  filling of missing points to return without being executed
- Added tests for fileformat writing
## V0.10.1
- Entirely removed Cython from the codebase and replaced with efficient numpy code. This allows for the distribution
  of this library without compilation for different architectures and operating systems.
## v0.10.0
- Added ascii sdf file format
- Added ignore_errors kwarg to Batch.execute to ignore errors during parameter calculation and fill the respective 
  values with nan instead
- Added writing of ascii and binary sdf file format
- Removed skipping of values in binary layouts
- Refactored ACF class, which now supports plotting
- Surface objects now have public methods to get the ACF and Abbott-Firestone curve
- Equal comparison now returns true if data is approximately equal in the range of a precision value 
- Fixed bug in homogeneity calculation that resulted in wrong values when the sampling interval is not equal in both
  axes.
- Added OS3D file format
- Fixed issues with cython imports during building of documentation
- Replaced default roughness parameters calculated by Surface.roughness_parameters() by ISO parameters, omitting the 
  custom parameters
- Added filename parsing to batch processing to conveniently extract parameters from filenames
- Added tests
- Expanded docs
## v0.9.2
- Fixed bug with type hinting
## v0.9.1
- Fixed missing reading of image layers with SUR files
- Added tests for reading of image layers
## v0.9.0
- Fixed bug with incorrect unit conversion of OPD files
- Moved height parameter calculation to Cython, reducing processing time by a factor of 100
- Refactored Sdr calculation and removed Gwyddion surface area algorithm
- Moved package version to single file, all other occurences of the version number now read that file. The version
  is now available with the __version__ attribute of the package
- Major overhaul of the file readers:
  - Support for reading of image layers (Grayscale, RGB, Intensity)
  - Support for plotting of image layers instead of the topography layer in the Surface class
  - Added Image class as a thin wrapper around image arrays to facilitate saving to disk
  - Support for extraction of metadata from the files. Metadata is now availbale as a dictionary in the Surface class
  - Support for the newest version of the sur file standard, including compressed sur files
  - Support for Gwyddion file format
  - The following fileformats now support image reading: vk4, vk6, vk7, plu, plux, sur, opd, nms, gwy
- Removed documentation from the readme file. Docs are now exlusively found on readthedocs
- Added some documentation for interacting with image layers
## v0.8.2
- Cython surface area calculation now releases the GIL, which is necessary to parallelize the computation with the new 
  thread pool based batch execution
- Fixed bug that causes overflow of the height values while reading SUR files with specific unit conversion factors
- Fixed incorrect calculation of standard deviation for Gaussian filter (thanks to Dorothee Hüser for the correction)
## v0.8.1
- Added kwarg to Gaussian filter to define endeffect management method
- Sinusoid now raised FittingError when fitting fails
- Batch.execute now uses threadpool instead of multiprocessing to avoid issues with jupyter and pickling, while
  maintaining almost the same speed gains due to frequent GIL release in numpy-based computations
## v0.8.0
- Added Alicona .al3d file format 
- Fixed bug resulting in negative Vmc and Vmp
- Added Surface.save method to export a surface to different file formats. So far, .sur and .al3d are supported
- Added .sdf file format
- Added test files for all supported file formats and unittests for loading the testfiles
- Switched from scipy-based calculation of autocorrelation function to fft-based implementation, which corresponds to
  the approach that MountainsMap seems to be using
- Autocorrelation now only centers the surface and does not level it anymore, to ensure correspondence with MountainsMap
- Setup.py now autodetects and compiles all Cython modules 
## v0.7.0
- Surface.zero and Surface.level fixed for surfaces with nonmeasured points
- Added support for Nanofocus NMS file format
- Added encoding option to Surface.load as keyword argument 
## v0.6.0
- Added Zeta .zmg file format
- Homogeneity now raises value error if any periodic or negative parameter is specified as input
- Period can now be manually set for homogeneity calculation by keyword argument
- Fixed multiprocessing error on Windows that caused infinite spawning of child processes
- Added openpyxl as dependency
- Added from_dir constructor classmethod to Batch, to initialize batch object from a directory path that contains the
  topography files as a convenience function
- Fixed bug with loading Gwyddion exported SUR files due to Gwyddion filling strings with null instead of spaces
- Added OPD file format (OPD files may have differing values of step_x and step_y, this could cause unexpected errors 
  in the calculation of some parameters)
- Added XYZ file format. The reader assumes units of meters and data points on a regular grid.
- Added methods to level and calculate stepheight and cavity volume for rectangular ablation craters
## v0.5.1
- Changed plot parameter of Surface.depth to plot a specific or multiple profiles
- Fixed hashing of mutable types for caching of method calls with mutable parameters
- Added sphinx documentation and readthedocs page
- Added Sinusoid class that can be constructed from parameters or from fitting and implements a method for calculation
  of the position of the first extremum
- Depth calculation now starts from first extremum, which now makes sure to be independent of possibly large fit values
  of x0
- Added small offset to fourier transform for plotting if log=True to avoid log(0) error
- Fixed and simplyfied the calculation of the DFT peaks
- Added cropping to Batch
## v0.5.0
- Added algorithm for computing texture orientation with significantly higher precision than the current fft-based 
  method. The purely fft-based method can still be selected via keyword argument.
- Replaced functools.lru_cache with custom cache implementation since lru_cache causes memory leaks when applied to 
  instance methods. This would result in a substantial memory leak during batch processing because the surface objects
  would not be garbage collected once they went out of scope. 
- Added cache to the height paramters, reducing calculation time by ~20% since Sq is invoked multiple times. 
- Fixed dtype mismatch in Cython code for topographies with float32 instead of float64 dtype (usually plu and plux 
  files) 
- Leveling now works on surfaces with non-measured points
## v0.4.0:
- Reduced file load times by >90% using numpy.fromfile to read the height data
- Leveling now no longer also centers the data around the mean
- Fixed wrong alignment direction in Surface.align
- Reverted to binning with default of 10,000 bins for AbbottFirestoneCurve due to large performance bottleneck of
  functional parameter calculations based on whole dataset
- Added support for multiple return values in the Batch class
- Surface.align now takes axis argument to specify with which axis to align the texture
- Surface.depth now considers orientation of the structure and uses correct period in x or y depending on it. It also
  now uses either horizontal or vertical profiles depending on the orientation. Moreover, it doesn't compute the period
  initial guess from each profile anymore but only once from the fourier transform.
- Reworked file loading code and added support for .sur files
- Added basic operator overloading for arithmetic operations to Surface, e.g. "surface + 5.2" or "surface1 - surface2"
- Added Gaussian filter and removed FFT-filter. Surface.filter now invokes a Gaussian filter. 
## v0.3.0:
- Removed underscore from Surface._data, ._step_x, ._step_y, ._width_um, ._height_um since they are supposed to be
  public attributes
- Fixed bug in Surface.zoom
- Reworked Batch processing: now implements lazy loading and dispatch to multiple processes for faster load time
- Operations and Parameters now are constructured as a pipeline on the Batch object, with the actual execution only
  taking place once Batch.execute is called
- Dataframe is now constructed after all processing is completed, which reduces complexity
- Added keyword argument for saving dataframe to excel upon completion of Batch.execute
- Additional data is now loaded directly when initializing Batch object and raises ValueError if column with name file
  doesn't exist
- Updated readme with examples for batch processing
- Added cropping method to Surface
- Fixed bug in plotting of depth analysis
- Added thresholding method based on material ratio to Surface
- Added outlier removal method based on sigma criterion
- Added support for operation on data which contains non-measured points to thresholding and outlier removal methods
- Added remove_outliers and threshold to Batch
- Removed binning from AbbottFirestoneCurve. Instead, now calculates the curve from all available points with unequal
  spacing.
- Fixed errors in homogeneity calculation and added parameter to specify roughness parameters for evaluation on method
  call.
- tqdm is now a non-optional dependency
## v0.2.0:
- Added Sdq parameter -> tested against LeicaMap
- Removed width_um and height_um as initialization parameters for Surface, since they are redundant
- Added lru_cache to some functions to save computation time
- Added cache clearing mechanism as well as recalculation of width_um and height_um upon inplace modification of data
- Replaced default method for calculation of surface area with the one proposed by ISO 25178-2. The method used by
  Gwyddion is now available by keyword argument. Sdr values now match the values computed by MountainsMap and its
  derivative software packages.
- Added correct tests for ISO Sdr values
- Added Smr(c), Smc(mr) and Sxp to the functional parameters
- Moved functional parameter calculation to new class AbbottFirestoneCurve
- Added functional volume parameters Vmp, Vmc, Vvv, Vvc
- Added tests for functional volume parameters
- Added Fourier transform plotting method to Surface
- Fixed a bug with surface area calculation in the Cython code that would result in negative Sdr for some edgecases
- Added autocorrelation function and the derived spatial parameters Sal and Str
- Added tests for spatial parameters
- Restructuring of modules: Profile, AbbottFirestoneCurve, AutocorrelationFunction now in speparate modules
- Fixed filtering method: Now filters at the correct frequencies in all axes. Added note in docstring that warns about
  the side effects of zeroing bins
## v0.1.0:
- Added option to Batch to supply additional parameters associated with each file that can be merged into the
  computed parameters
- Fixed bug where Surface.rotate() would leave a border of nan values
- Fixed bug in profile averaging
- Fixed calculation of Surface._get_fourier_peak_dx_dy(), now returns correct angles with correct sign
- Fixed Surface.orientation(), now considers edgecases where either dy or dx are 0
- Added calculation of areal material ratio curve
- Fixed Abbott-Firestone curve display
- Added calculation fundament for functional parameters
- Added some functional parameters: Sk, Spk, Svk, Smr1, Smr2
- Added utils module with some helper functions
- Fixed bug in depth calculation due to renaming of sinusoid function
- Added aspect ratio parameter to Surface
- Added tests for roughness parameters
- Added script to generate tests for roughness parameters for a set of example surfaces<|MERGE_RESOLUTION|>--- conflicted
+++ resolved
@@ -1,11 +1,7 @@
 - Added angular power spectrum calculation, plot and Std parameter
-<<<<<<< HEAD
+- Fixed bug with XYZ files that have comma decimals
 - Added X3P file format reader
 - Added TMP file format reader and writer
-=======
-- Fixed bug with XYZ files that have comma decimals
-- Added X3P file format reader
->>>>>>> 2f743dfc
 ## v0.15.1
 - Fixed f-string bug occuring with older Python versions in CLI code.
 - Fixed bug with single-threaded operation in batch execution
