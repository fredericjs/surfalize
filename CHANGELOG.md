## v0.6.0
- Added Zeta .zmg file format
- Homogeneity now raises value error if any periodic or negative parameter is specified as input
- Period can now be manually set for homogeneity calculation by keyword argument
- Fixed multiprocessing error on Windows that caused infinite spawning of child processes
- Added openpyxl as dependency
- Added from_dir constructor classmethod to Batch, to initialize batch object from a directory path that contains the
<<<<<<< HEAD
  topography files as a convenience function
=======
  topogrpahy files as a convenience function
- Fixed bug with loading Gwyddion exported SUR files due to Gwyddion filling strings with null instead of spaces
- Added OPD file format (OPD files may have differing values of step_x and step_y, this could cause unexpected errors 
  in the calculation of some parameters)
- Added XYZ file format. The reader assumes units of meters and data points on a regular grid.
>>>>>>> 379587d3
## v0.5.1
- Changed plot parameter of Surface.depth to plot a specific or multiple profiles
- Fixed hashing of mutable types for caching of method calls with mutable parameters
- Added sphinx documentation and readthedocs page
- Added Sinusoid class that can be constructed from parameters or from fitting and implements a method for calculation
  of the position of the first extremum
- Depth calculation now starts from first extremum, which now makes sure to be independent of possibly large fit values
  of x0
- Added small offset to fourier transform for plotting if log=True to avoid log(0) error
- Fixed and simplyfied the calculation of the DFT peaks
- Added cropping to Batch
## v0.5.0
- Added algorithm for computing texture orientation with significantly higher precision than the current fft-based 
  method. The purely fft-based method can still be selected via keyword argument.
- Replaced functools.lru_cache with custom cache implementation since lru_cache causes memory leaks when applied to 
  instance methods. This would result in a substantial memory leak during batch processing because the surface objects
  would not be garbage collected once they went out of scope. 
- Added cache to the height paramters, reducing calculation time by ~20% since Sq is invoked multiple times. 
- Fixed dtype mismatch in Cython code for topographies with float32 instead of float64 dtype (usually plu and plux 
  files) 
- Leveling now works on surfaces with non-measured points
## v0.4.0:
- Reduced file load times by >90% using numpy.fromfile to read the height data
- Leveling now no longer also centers the data around the mean
- Fixed wrong alignment direction in Surface.align
- Reverted to binning with default of 10,000 bins for AbbottFirestoneCurve due to large performance bottleneck of
  functional parameter calculations based on whole dataset
- Added support for multiple return values in the Batch class
- Surface.align now takes axis argument to specify with which axis to align the texture
- Surface.depth now considers orientation of the structure and uses correct period in x or y depending on it. It also
  now uses either horizontal or vertical profiles depending on the orientation. Moreover, it doesn't compute the period
  initial guess from each profile anymore but only once from the fourier transform.
- Reworked file loading code and added support for .sur files
- Added basic operator overloading for arithmetic operations to Surface, e.g. "surface + 5.2" or "surface1 - surface2"
- Added Gaussian filter and removed FFT-filter. Surface.filter now invokes a Gaussian filter. 
## v0.3.0:
- Removed underscore from Surface._data, ._step_x, ._step_y, ._width_um, ._height_um since they are supposed to be
  public attributes
- Fixed bug in Surface.zoom
- Reworked Batch processing: now implements lazy loading and dispatch to multiple processes for faster load time
- Operations and Parameters now are constructured as a pipeline on the Batch object, with the actual execution only
  taking place once Batch.execute is called
- Dataframe is now constructed after all processing is completed, which reduces complexity
- Added keyword argument for saving dataframe to excel upon completion of Batch.execute
- Additional data is now loaded directly when initializing Batch object and raises ValueError if column with name file
  doesn't exist
- Updated readme with examples for batch processing
- Added cropping method to Surface
- Fixed bug in plotting of depth analysis
- Added thresholding method based on material ratio to Surface
- Added outlier removal method based on sigma criterion
- Added support for operation on data which contains non-measured points to thresholding and outlier removal methods
- Added remove_outliers and threshold to Batch
- Removed binning from AbbottFirestoneCurve. Instead, now calculates the curve from all available points with unequal
  spacing.
- Fixed errors in homogeneity calculation and added parameter to specify roughness parameters for evaluation on method
  call.
- tqdm is now a non-optional dependency
## v0.2.0:
- Added Sdq parameter -> tested against LeicaMap
- Removed width_um and height_um as initialization parameters for Surface, since they are redundant
- Added lru_cache to some functions to save computation time
- Added cache clearing mechanism as well as recalculation of width_um and height_um upon inplace modification of data
- Replaced default method for calculation of surface area with the one proposed by ISO 25178-2. The method used by
  Gwyddion is now available by keyword argument. Sdr values now match the values computed by MountainsMap and its
  derivative software packages.
- Added correct tests for ISO Sdr values
- Added Smr(c), Smc(mr) and Sxp to the functional parameters
- Moved functional parameter calculation to new class AbbottFirestoneCurve
- Added functional volume parameters Vmp, Vmc, Vvv, Vvc
- Added tests for functional volume parameters
- Added Fourier transform plotting method to Surface
- Fixed a bug with surface area calculation in the Cython code that would result in negative Sdr for some edgecases
- Added autocorrelation function and the derived spatial parameters Sal and Str
- Added tests for spatial parameters
- Restructuring of modules: Profile, AbbottFirestoneCurve, AutocorrelationFunction now in speparate modules
- Fixed filtering method: Now filters at the correct frequencies in all axes. Added note in docstring that warns about
  the side effects of zeroing bins
## v0.1.0:
- Added option to Batch to supply additional parameters associated with each file that can be merged into the
  computed parameters
- Fixed bug where Surface.rotate() would leave a border of nan values
- Fixed bug in profile averaging
- Fixed calculation of Surface._get_fourier_peak_dx_dy(), now returns correct angles with correct sign
- Fixed Surface.orientation(), now considers edgecases where either dy or dx are 0
- Added calculation of areal material ratio curve
- Fixed Abbott-Firestone curve display
- Added calculation fundament for functional parameters
- Added some functional parameters: Sk, Spk, Svk, Smr1, Smr2
- Added utils module with some helper functions
- Fixed bug in depth calculation due to renaming of sinusoid function
- Added aspect ratio parameter to Surface
- Added tests for roughness parameters
- Added script to generate tests for roughness parameters for a set of example surfaces<|MERGE_RESOLUTION|>--- conflicted
+++ resolved
@@ -5,15 +5,11 @@
 - Fixed multiprocessing error on Windows that caused infinite spawning of child processes
 - Added openpyxl as dependency
 - Added from_dir constructor classmethod to Batch, to initialize batch object from a directory path that contains the
-<<<<<<< HEAD
   topography files as a convenience function
-=======
-  topogrpahy files as a convenience function
 - Fixed bug with loading Gwyddion exported SUR files due to Gwyddion filling strings with null instead of spaces
 - Added OPD file format (OPD files may have differing values of step_x and step_y, this could cause unexpected errors 
   in the calculation of some parameters)
 - Added XYZ file format. The reader assumes units of meters and data points on a regular grid.
->>>>>>> 379587d3
 ## v0.5.1
 - Changed plot parameter of Surface.depth to plot a specific or multiple profiles
 - Fixed hashing of mutable types for caching of method calls with mutable parameters
