import struct
import zlib
from datetime import datetime
from enum import IntEnum
from dataclasses import dataclass

import numpy as np

from .common import read_binary_layout, write_binary_layout, get_unit_conversion, RawSurface
from ..exceptions import CorruptedFileError, UnsupportedFileFormatError

# This is not fully implemented! Won't work with all SUR files.

MAGIC_CLASSIC = 'DIGITAL SURF'
MAGIC_COMPRESSED = 'DSCOMPRESSED'
HEADER_SIZE = 512


@dataclass
class Directory:
    """
    Dataclass that represents a directory block in a compressed surf file data section
    """
    len_raw_data: int
    len_zipped_data: int


@dataclass
class SurObject:
    """
    Dataclass that represents a sur object, which contains a full header and a data block.
    """
    header: dict
    data: np.ndarray


class StudiableType(IntEnum):
    PROFILE = 1
    SURFACE = 2
    BINARY_IMAGE = 3
    SERIES_OF_PROFILES = 4
    SERIES_OF_SURFACES = 5
    MERIDIAN_DISC = 6
    MULTILAYER_PROFILE = 7
    MULTILAYER_SURFACE = 8
    PARALLEL_DISC = 9
    INTENSITY_IMAGE = 10
    INTENSITY_SURFACE = 11
    RGB_IMAGE = 12
    RGB_SURFACE = 13
    FORCE_CURVE = 14
    SERIES_OF_FORCE_CURVES = 15
    RGB_INTENSITY_SURFACE = 16
    PARAMETERIC_PROFILE = 17
    SERIES_OF_RGB_IMAGES = 18
    SPECTRUM_STUDIABLE = 19


class AcquisitionType(IntEnum):
    UNKNOWN = 0
    CONTACT_STYLUS = 1
    SCANNING_OPTICAL_GAUGE = 2
    THERMOCOUPLE = 3
    UNKNOWN_2 = 4
    CONTACT_STYLUS_WITH_SKID = 5
    AFM = 6
    STM = 7
    VIDEO = 8
    INTERFEROMETER = 9
    STRUCTURED_LIGHT_PROJECTION = 10


LAYOUT_HEADER = (
    ('code', '12s', False),  # DIGITIAL SURF / DSCOMPRESSED
    ('format', 'h', False),  # 0 for PC format
    ('n_objects', 'h', False),
    ('version_number', 'h', False),
    ('studiable_type', 'h', True),
    ('name_object', '30s', True),
    ('name_operator', '30s', True),
    ('p_size', 'h', True),
    ('acquisition_type', 'h', True),
    ('range_type', 'h', True),
    ('non_measured_points', 'h', False),
    ('absolute_z_axis', 'h', False),
    ('gauge_resolution', 'f', True),
    (None, 4, None),  # Reserved
    ('bits_per_point', 'h', False),
    ('min_point', 'i', False),
    ('max_point', 'i', False),
    ('n_points_per_line', 'i', False),
    ('n_lines', 'i', False),
    ('n_total_points', 'i', False),
    ('spacing_x', 'f', False),
    ('spacing_y', 'f', False),
    ('spacing_z', 'f', False),
    ('name_x', '16s', True),
    ('name_y', '16s', True),
    ('name_z', '16s', True),
    ('unit_step_x', '16s', False),
    ('unit_step_y', '16s', False),
    ('unit_step_z', '16s', False),
    ('unit_x', '16s', False),
    ('unit_y', '16s', False),
    ('unit_z', '16s', False),
    ('unit_ratio_x', 'f', False),
    ('unit_ratio_y', 'f', False),
    ('unit_ratio_z', 'f', False),
    ('replica', 'h', False),
    ('inverted', 'h', False),
    ('leveled', 'h', False),
    (None, 12, None),  # Reserved
    ('seconds', 'h', True),
    ('minutes', 'h', True),
    ('hours', 'h', True),
    ('day', 'h', True),
    ('month', 'h', True),
    ('year', 'h', True),
    ('week_day', 'h', True),
    ('measurement_duration', 'f', True),
    ('compressed_data_size', 'I', False),
    (None, 6, None),  # Reserved
    ('length_comment', 'h', False),
    ('length_private', 'h', False),
    ('client_zone', '128s', True),
    ('offset_x', 'f', True),
    ('offset_y', 'f', True),
    ('offset_z', 'f', True),
    ('spacing_t', 'f', True),
    ('offset_t', 'f', True),
    ('name_t', '13s', True),
    ('unit_step_t', '13s', True)
)

DTYPE_MAP = {16: 'int16', 32: 'int32'}


def read_sur_header(filehandle, encoding='utf-8'):
    fp_start = filehandle.tell()
    header = read_binary_layout(filehandle, LAYOUT_HEADER, encoding=encoding, fast=False)

    if header['code'] not in (MAGIC_CLASSIC, MAGIC_COMPRESSED) or header['version_number'] != 1:
        raise CorruptedFileError('Unknown header format')

    if header['unit_ratio_x'] != 1 or header['unit_ratio_y'] != 1 or header['unit_ratio_z'] != 1:
        raise NotImplementedError("This file type cannot be correctly read currently.")

    header['studiable_type'] = StudiableType(header['studiable_type'])
    header['acquisition_type'] = AcquisitionType(header['acquisition_type'])

    if filehandle.tell() - fp_start != HEADER_SIZE:
        raise CorruptedFileError("Unknown header size.")

    header['comment'] = filehandle.read(header['length_comment'])
    header['private'] = filehandle.read(header['length_private'])

    return header


def read_directory(filehandle):
    """
    Reads a directory block from a compressed surf file's data section. This function expects the file pointer to
    point to the beginning of a directory block.

    Parameters
    ----------
    filehandle
        Handle to the file object.

    Notes
    -----
    The layout of a directory is as follows:

    raw data length - uint32
    zipped data length - uint32

    Returns
    -------
    Directory
    """
    return Directory(*struct.unpack('<2I', filehandle.read(8)))


def read_uncompressed_data(filehandle, dtype, num_points):
    return np.fromfile(filehandle, count=num_points, dtype=dtype)


def read_compressed_data(filehandle, dtype, expected_compressed_size):
    """
    Reads a datablock from a compressed sur file. This function assumes that the filepointer points to the beginning
    of a datablock.

    Parameters
    ----------
    filehandle
        Handle to the file object.
    dtype
        Datatype of the binary data.

    Notes
    -----
    The datablock of a compressed sur file is organized as follows:

    directory count - uint32
    directory item 0
        raw data length - uint32
        zipped data length - uint32
    ...
    directory item n
        ...
    zipped data stream 0
    ...
    zipped data stream 1

    The compressed data is organized into an arbitrary amount of binary streams that must be concatenated before
    decompression. The data block of the file begins a number of directory blocks. The following bytes encode the
    directory blocks, which holds the raw and zipped data length of the streams. After the nth directory block, the
    raw streams are encoded. Currently, according to the file format specification, compressed files use only one
    datastream. However, in the future, this could change.

    Returns
    -------
    data: np.ndarray
        Decompressed 1d array of the data-
    """
    # The compressed datablock begins with a uint32 that encodes the number of directories
    dir_count = struct.unpack('I', filehandle.read(4))[0]
    # Afterwards, that number of directories is stored consecutively, containing 2 uint32 encoding the length of the
    # raw data and the length of the zipped data in the stream associated with that directory
    directories = []
    total_compressed_size = 4
    for _ in range(dir_count):
        directory = read_directory(filehandle)
        total_compressed_size += 8 + directory.len_zipped_data
        directories.append(directory)
    if total_compressed_size != expected_compressed_size:
        raise CorruptedFileError(
            f'Compressed data size {total_compressed_size} does not match expected size of {expected_compressed_size}.'
        )
    # For each directory, we read data equivalent to the compressed size attribute in the directory and descompress it
    # using zlib. Then we concatenate the uncompressed data streams and read them with numpy
    # each datastream into a single
    decompressed_data = b''
    for directory in directories:
        compressed_data_stream = filehandle.read(directory.len_zipped_data)
        decompressed_data_stream = zlib.decompress(compressed_data_stream)
        if len(decompressed_data_stream) != directory.len_raw_data:
            raise CorruptedFileError(
                f'Decrompressed data size {len(decompressed_data_stream)} does not match expected size \
                of {directory.len_raw_data}.'
            )
        decompressed_data += decompressed_data_stream
    data = np.frombuffer(decompressed_data, dtype)
    return data


def is_gwyddion_export(sur_obj):
    """
    Checks whether .sur file was exported from Gwyddion. Unfortunately, Gwyddion currently seems to indicate the
    studiable type as PROFILE for exports containing surfaces. If however, the object name and operator name parameters
    are defined by Gwyddion as SCRATCH and csm, we can assume with reasonable certainty, that it should be infact a
    surface, not a profile.

    Parameters
    ----------
    sur_obj: SurObject

    Returns
    -------
    True if the sur object meets the characteristics of a Gwyddion exported surface
    """
    return (sur_obj.header['studiable_type'] == StudiableType.PROFILE and sur_obj.header['name_object'] == 'SCRATCH'
            and sur_obj.header['name_operator'] == 'csm')


def read_sur_object(filehandle):
    """
    Reads a sur object from a file. The function assumes that the filepointer points to the beginning of a sur object.
    A sur object consists of a 512-byte long header, followed by a variable length comment zone, private zone and
    data section. The data section is either compressed or uncompressed, which is determined by the file magic (first
    few bytes of the header).

    Parameters
    ----------
    filehandle
        Handle to the file object.
    Returns
    -------
    SurObject
    """
    header = read_sur_header(filehandle)
    dtype = DTYPE_MAP[header['bits_per_point']]
    ny = header['n_lines']
    nx = header['n_points_per_line']

    # Since 2010 version, there are two formats: compressed and uncompressed.
    # Which of the versions is used for a sur object is indicated by the file magic
    if header['code'] == MAGIC_CLASSIC:
        data = read_uncompressed_data(filehandle, dtype, header['n_total_points']).reshape(ny, nx)
    elif header['code'] == MAGIC_COMPRESSED:
        data = read_compressed_data(filehandle, dtype, header['compressed_data_size']).reshape(ny, nx)
    else:
        raise CorruptedFileError(f'Unknown file magic found: {header["code"]}.')

    return SurObject(header, data)


def get_surface(sur_obj):
    if sur_obj.header['non_measured_points'] == 1:
        invalidValue = sur_obj.header['min_point'] - 2
        nan_mask = (sur_obj.data == invalidValue)

    # The conversion from int to float needs to happen before multiply by the unit conversion factor!
    # Otherwise, we might overflow the values in the array and end up with white noise
    data = sur_obj.data * sur_obj.header['spacing_z']
    data = data * get_unit_conversion(sur_obj.header['unit_step_z'], 'um')
    step_x = get_unit_conversion(sur_obj.header['unit_step_x'], 'um') * sur_obj.header['spacing_x']
    step_y = get_unit_conversion(sur_obj.header['unit_step_y'], 'um') * sur_obj.header['spacing_y']

    if sur_obj.header['non_measured_points'] == 1:
        data[nan_mask] = np.nan

    data += sur_obj.header['offset_z']

    # This can be implemented in the future when metadata support is needed
    # timestamp = datetime.datetime(year=header['year'], month=header['month'], day=header['day'])
    return (data, step_x, step_y)


def read_sur(filepath, read_image_layers=False, encoding='utf-8'):
    filesize = filepath.stat().st_size
    with (open(filepath, 'rb') as filehandle):
        sur_obj = read_sur_object(filehandle)
        if sur_obj.header['n_objects'] > 1:
            raise UnsupportedFileFormatError(f'Multilayer or series studiables are currently not supported.')

        if sur_obj.header['studiable_type'] == StudiableType.SURFACE or is_gwyddion_export(sur_obj):
            data, step_x, step_y = get_surface(sur_obj)
        elif sur_obj.header['studiable_type'] == StudiableType.RGB_INTENSITY_SURFACE:
            # after the surface, the r,g,b channels and the intensity image follow.
            # These should be read here if necessary in the future.
            data, step_x, step_y = get_surface(sur_obj)
        else:
            raise UnsupportedFileFormatError(
                f'Studiables of type {sur_obj.header["studiable_type"].name} are not supported.'
            )
        return RawSurface(data, step_x, step_y)


def write_sur(filepath, surface, encoding='utf-8', compressed=False):
    INT32_MAX = int(2 ** 32 / 2) - 1
    INT32_MIN = -int(2 ** 32 / 2)

    nm_points = int(surface._nonmeasured_points_exist)

    INT_DATA_MIN = INT32_MIN + 2
    INT_DATA_MAX = INT32_MAX - 1
    data_max = np.nanmax(surface.data)
    data_min = np.nanmin(surface.data)
    data = ((surface.data - data_min) / (data_max - data_min)) * (INT_DATA_MAX - INT_DATA_MIN) + INT_DATA_MIN
    if nm_points:
        data[np.isnan(data)] = INT_DATA_MIN - 2
    data = data.astype('int32')
    spacing_z = (data_max - data_min) / (INT_DATA_MAX - INT_DATA_MIN)
    offset_z = offset = data_min + (data_max - data_min) / 2
    timestamp = datetime.now()

    header = {
        'code': MAGIC_CLASSIC if not compressed else MAGIC_COMPRESSED,
        'format': 0,  # PC Format
        'n_objects': 1,
        'version_number': 1,
        'studiable_type': StudiableType.SURFACE,
        'name_object': '',
        'name_operator': '',
        'non_measured_points': nm_points,
        'absolute_z_axis': 0,
        'bits_per_point': 32,
        'min_point': INT_DATA_MIN,
        'max_point': INT_DATA_MAX,
        'n_points_per_line': surface.size.x,
        'n_lines': surface.size.y,
        'n_total_points': surface.size.x * surface.size.y,
        'spacing_x': surface.step_x,
        'spacing_y': surface.step_y,
        'spacing_z': spacing_z,
        'name_x': 'X',
        'name_y': 'Y',
        'name_z': 'Z',
        'unit_step_x': 'µm',
        'unit_step_y': 'µm',
        'unit_step_z': 'µm',
        'unit_x': 'µm',
        'unit_y': 'µm',
        'unit_z': 'µm',
        'unit_ratio_x': 1.0,
        'unit_ratio_y': 1.0,
        'unit_ratio_z': 1.0,
        'replica': 1,
        'inverted': 0,
        'leveled': 0,
        'seconds': timestamp.second,
        'minutes': timestamp.minute,
        'hours': timestamp.hour,
        'day': timestamp.day,
        'month': timestamp.month,
        'year': timestamp.year,
        'week_day': timestamp.weekday(),
        'measurement_duration': 0,
        'length_comment': 0,
        'length_private': 0,
        'client_zone': 'Exported by surfalize',
        'offset_x': 0,
        'offset_y': 0,
        'offset_z': offset_z,
        'spacing_t': 0,
        'offset_t': 0,
        'name_t': '',
        'unit_step_t': ''
    }

    # Pad all strings with spaces
    for name, format_, _ in LAYOUT_HEADER:
        if name is None or not format_.endswith('s'):
            continue
        length = struct.calcsize(format_)
        header[name] = header[name].ljust(length)

    with open(filepath, 'wb') as file:
        write_binary_layout(file, LAYOUT_HEADER, header)
<<<<<<< HEAD
        if not compressed:
            data.tofile(file)
            return
        else:
            uncompressed_data = data.tobytes()
            compressed_data = zlib.compress(uncompressed_data)
            # Write directory count = 1 and the length of a single data stream containing all the compressed data
            file.write(struct.pack('<3I', 1, len(uncompressed_data), len(compressed_data)))
            file.write(compressed_data)
            return
=======
        data.tofile(file)

def read_sur(filepath, encoding='utf-8'):
    filesize = filepath.stat().st_size
    with open(filepath, 'rb') as filehandle:
        header = read_binary_layout(filehandle, LAYOUT_HEADER, encoding=encoding, fast=False)

        if header['code'] != MAGIC or header['version_number'] != 1:
            raise CorruptedFileError

        if header['unit_ratio_x'] != 1 or header['unit_ratio_y'] != 1 or header['unit_ratio_z'] != 1:
            raise NotImplementedError("This file type cannot be correctly read currently.")

        filehandle.seek(header['length_comment'], 1)
        filehandle.seek(header['length_private'], 1)
        dtype = POINTSIZE[header['bits_per_point']]
        dsize = struct.calcsize(dtype)
        data_size = header['n_total_points'] * dsize

        data_size = header['n_total_points'] * dsize
        total_header_size = HEADER_SIZE + header['length_comment'] + header['length_private']
        expected_data_size = header['n_total_points'] * dsize
        if filesize - total_header_size > expected_data_size:
            filehandle.seek(filesize - data_size, 0)
        shape = (header['n_lines'], header['n_points_per_line'])
        data = np.fromfile(filehandle, dtype=np.dtype(dtype)).reshape(shape)

        if header['non_measured_points'] == 1:
            invalidValue = header['min_point'] - 2
            nan_mask = (data == invalidValue)

        # The conversion from int to float needs to happen before we multiply by the unit conversion factor!
        # Otherwise, we might overflow the values in the array and end up with white noise
        data = data * header['spacing_z']
        data = data * get_unit_conversion(header['unit_z'], 'um')
        step_x = get_unit_conversion(header['unit_x'], 'um') * header['spacing_x']
        step_y = get_unit_conversion(header['unit_y'], 'um') * header['spacing_y']

        data += header['offset_z']

        if header['non_measured_points'] == 1:
            data[nan_mask] = np.nan

        return (data, step_x, step_y)
>>>>>>> 2dcf7f3d
<|MERGE_RESOLUTION|>--- conflicted
+++ resolved
@@ -428,7 +428,6 @@
 
     with open(filepath, 'wb') as file:
         write_binary_layout(file, LAYOUT_HEADER, header)
-<<<<<<< HEAD
         if not compressed:
             data.tofile(file)
             return
@@ -439,49 +438,3 @@
             file.write(struct.pack('<3I', 1, len(uncompressed_data), len(compressed_data)))
             file.write(compressed_data)
             return
-=======
-        data.tofile(file)
-
-def read_sur(filepath, encoding='utf-8'):
-    filesize = filepath.stat().st_size
-    with open(filepath, 'rb') as filehandle:
-        header = read_binary_layout(filehandle, LAYOUT_HEADER, encoding=encoding, fast=False)
-
-        if header['code'] != MAGIC or header['version_number'] != 1:
-            raise CorruptedFileError
-
-        if header['unit_ratio_x'] != 1 or header['unit_ratio_y'] != 1 or header['unit_ratio_z'] != 1:
-            raise NotImplementedError("This file type cannot be correctly read currently.")
-
-        filehandle.seek(header['length_comment'], 1)
-        filehandle.seek(header['length_private'], 1)
-        dtype = POINTSIZE[header['bits_per_point']]
-        dsize = struct.calcsize(dtype)
-        data_size = header['n_total_points'] * dsize
-
-        data_size = header['n_total_points'] * dsize
-        total_header_size = HEADER_SIZE + header['length_comment'] + header['length_private']
-        expected_data_size = header['n_total_points'] * dsize
-        if filesize - total_header_size > expected_data_size:
-            filehandle.seek(filesize - data_size, 0)
-        shape = (header['n_lines'], header['n_points_per_line'])
-        data = np.fromfile(filehandle, dtype=np.dtype(dtype)).reshape(shape)
-
-        if header['non_measured_points'] == 1:
-            invalidValue = header['min_point'] - 2
-            nan_mask = (data == invalidValue)
-
-        # The conversion from int to float needs to happen before we multiply by the unit conversion factor!
-        # Otherwise, we might overflow the values in the array and end up with white noise
-        data = data * header['spacing_z']
-        data = data * get_unit_conversion(header['unit_z'], 'um')
-        step_x = get_unit_conversion(header['unit_x'], 'um') * header['spacing_x']
-        step_y = get_unit_conversion(header['unit_y'], 'um') * header['spacing_y']
-
-        data += header['offset_z']
-
-        if header['non_measured_points'] == 1:
-            data[nan_mask] = np.nan
-
-        return (data, step_x, step_y)
->>>>>>> 2dcf7f3d
