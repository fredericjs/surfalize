--- conflicted
+++ resolved
@@ -10,23 +10,8 @@
 from .opd import read_opd
 from .xyz import read_xyz
 from .nms import read_nms
-<<<<<<< HEAD
+from .al3d import read_al3d, write_al3d
 from .sdf import read_binary_sdf
-
-dispatcher = {
-    ".sur": read_sur,
-    ".vk4": read_vk4,
-    ".vk6": read_vk6_vk7,
-    ".vk7": read_vk6_vk7,
-    ".plu": read_plu,
-    ".plux": read_plux,
-    ".zmg": read_zmg,
-    ".opd": read_opd,
-    ".xyz": read_xyz,
-    ".nms": read_nms,
-    ".sdf": read_binary_sdf,
-=======
-from .al3d import read_al3d, write_al3d
 
 dispatcher = {
     '.sur':     {'read': read_sur, 'write': write_sur},
@@ -39,26 +24,15 @@
     '.opd':     {'read': read_opd},
     '.xyz':     {'read': read_xyz},
     '.nms':     {'read': read_nms},
-    '.al3d':    {'read': read_al3d, 'write': write_al3d}
->>>>>>> ef4c8ab0
+    '.al3d':    {'read': read_al3d, 'write': write_al3d},
+    '.sdf':     {'read': read_binary_sdf}
 }
 
 supported_formats = list(dispatcher.keys())
 
-
 def load_file(filepath, encoding="utf-8"):
     filepath = Path(filepath)
     try:
-<<<<<<< HEAD
-        loader = dispatcher[filepath.suffix]
-        if "encoding" in loader.__code__.co_varnames:
-            loader = partial(loader, encoding=encoding)
-    except KeyError:
-        raise UnsupportedFileFormatError(
-            f"File format {filepath.suffix} is currently not supported."
-        )
-    return loader(filepath)
-=======
         loader = dispatcher[filepath.suffix]['read']
         if 'encoding' in loader.__code__.co_varnames:
             loader = partial(loader, encoding=encoding)
@@ -75,5 +49,4 @@
         writer = dispatcher[filepath.suffix]['write']
     except KeyError:
         raise UnsupportedFileFormatError(f"File format {filepath.suffix} is currently not supported for writing.")
-    return writer(filepath, surface, encoding=encoding)
->>>>>>> ef4c8ab0
+    return writer(filepath, surface, encoding=encoding)